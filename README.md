# mdxai

[![npm version](https://badge.fury.io/js/mdxai.svg)](https://www.npmjs.com/package/mdxai)
[![License: MIT](https://img.shields.io/badge/License-MIT-yellow.svg)](https://opensource.org/licenses/MIT)

Zero-config CLI to recursively generate and update MDX structured data, unstructured content, import/export Javascript/TypeScript, and JSX/Reach UI components using MDXLD (Linked Data).

## Features

- 🚀 Zero-config MDX generation and updates
- 📝 Support for schema.org, gs1.org, and mdx.org.ai contexts
- 🔄 Recursive directory processing with concurrent execution (In Progress)
- 📊 Real-time progress streaming to terminal (In Progress)
- 🌐 Browser and edge runtime compatible (In Progress)
- ⚡️ CLI powered by fs/promises for Node.js environments (In Progress)
- 💻 Import/export JavaScript/TypeScript (In Progress)
- 🎨 JSX/React UI component support (In Progress)

## Installation

Install globally:

```bash
npm install -g mdxai
```

Or use with npx:

```bash
npx mdxai generate ./content --type="https://schema.org/Article"
```

Note: This package depends on mdxld@0.1.3. While previous versions had issues with the parser module affecting test execution, the current version has resolved many of these issues. Please refer to the Known Issues section for any remaining concerns.

## CLI Usage

Generate MDX content with real-time progress streaming:

```bash
# Generate MDX from a directory using schema.org
mdxai generate ./content --type="https://schema.org/Article"

# Process multiple files with gs1.org context
mdxai generate ./products/**/*.mdx --type="https://gs1.org/voc/Product"

# Generate TypeScript documentation with mdx.org.ai
mdxai generate ./docs --type="https://mdx.org.ai/TypeScript" --concurrency=4

# Process blog posts with real-time streaming
mdxai generate ./blog --type="https://schema.org/BlogPosting" --stream
```

The CLI provides real-time feedback and zero-config operation:

- Zero configuration needed - just specify the type and start generating
- Automatically detects and processes MDX files recursively
- Infers appropriate layouts and components based on schema type
- Handles YAML-LD frontmatter conversion automatically
- Streams AI-generated content to terminal as it's being generated
- Shows file processing progress with concurrent operations
- Creates .generated.mdx files alongside originals

### CLI Options

```bash
mdxai generate <paths...> --type <schema> [options]

Options:
  --type <schema>     Schema type (e.g., https://schema.org/Article)
  --concurrency <n>   Number of concurrent generations (default: 2)
  -v, --version      Show version number
  -h, --help         Show help
```

## SDK Usage

For programmatic usage in browser or edge environments:

```typescript
import { generateMDX } from 'mdxai'

// Stream MDX generation
const stream = await generateMDX({
  type: 'https://schema.org/Article',
  content: '# My Article',
  components: ['Button', 'Card'], // Optional JSX components
})

// Handle streaming output
stream.on('data', (chunk) => {
  console.log(chunk) // Process chunks as they arrive
})

await new Promise((resolve, reject) => {
  stream.on('end', resolve)
  stream.on('error', reject)
})
```

### YAML-LD Frontmatter

MDX files can include YAML-LD frontmatter:

```yaml
# Using $ prefix for YAML-LD properties
$type: https://schema.org/Article
$context: https://schema.org
title: My Article
description: An example article
```

## Dependencies

This package uses:

- mdxld for MDX Linked Data processing
- ai-functions for AI-powered content generation
- fs/promises (Node.js only) for CLI operations

## Runtime Compatibility

- CLI features use fs/promises and are Node.js only
- Main package exports are compatible with browser and edge runtimes
- Component generation works in all environments

## Known Issues

<<<<<<< HEAD
- CI/CD Pipeline
  - Issue: Missing GitHub Actions workflows for automated testing
  - Impact: Manual verification required for contributions
  - Status: CI configuration is planned for implementation
  - Note: Local testing can be performed using `pnpm test`

For the latest updates and issue tracking, please visit our GitHub repository.
=======
- The mdxld package (v0.1.0) currently has a missing dist/parser module that affects test execution
  - Error: Cannot find module '/home/runner/work/mdxai/mdxai/node_modules/.pnpm/mdxld@0.1.0/node_modules/mdxld/dist/parser'
  - Impact: Prevents test suite execution in CI environment
  - Status: This issue will be addressed in a future update of the mdxld package
  - Note: Production functionality using the main exports remains unaffected
- Missing CI Configuration
  - Impact: Preventing PR checks and automated testing
  - Status: CI setup required for automated testing
  - Workaround: Tests can be run locally using `pnpm test`
>>>>>>> 289d4435
<|MERGE_RESOLUTION|>--- conflicted
+++ resolved
@@ -125,22 +125,10 @@
 
 ## Known Issues
 
-<<<<<<< HEAD
 - CI/CD Pipeline
   - Issue: Missing GitHub Actions workflows for automated testing
   - Impact: Manual verification required for contributions
   - Status: CI configuration is planned for implementation
   - Note: Local testing can be performed using `pnpm test`
 
-For the latest updates and issue tracking, please visit our GitHub repository.
-=======
-- The mdxld package (v0.1.0) currently has a missing dist/parser module that affects test execution
-  - Error: Cannot find module '/home/runner/work/mdxai/mdxai/node_modules/.pnpm/mdxld@0.1.0/node_modules/mdxld/dist/parser'
-  - Impact: Prevents test suite execution in CI environment
-  - Status: This issue will be addressed in a future update of the mdxld package
-  - Note: Production functionality using the main exports remains unaffected
-- Missing CI Configuration
-  - Impact: Preventing PR checks and automated testing
-  - Status: CI setup required for automated testing
-  - Workaround: Tests can be run locally using `pnpm test`
->>>>>>> 289d4435
+For the latest updates and issue tracking, please visit our GitHub repository.